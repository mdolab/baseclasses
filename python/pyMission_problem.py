'''
pyMission_problem

Holds the Segment, Profile and Problem classes for the mission solvers.

Copyright (c) 2014 by Dr. Charles A. Mader and Dr. Gaetan Kenway
All rights reserved. Not to be used for commercial purposes.
Revision: 1.0   $Date: 10/03/2014 21:00$


Developers:
-----------
- Dr. Charles A. Mader (CM)
- Dr. Gaetan Kenway (GK)

History
-------
	v. 1.0 - Initial Class Creation (CM,GK, 2014)

'''
import numpy,copy
import warnings
from ICAOAtmosphere import ICAOAtmosphere 

class Error(Exception):
    """
    Format the error message in a box to make it clear this
    was a expliclty raised exception.
    """
    def __init__(self, message):
        msg = '\n+'+'-'*78+'+'+'\n' + '| MissionProblem Error: '
        i = 23
        for word in message.split():
            if len(word) + i + 1 > 78: # Finish line and start new one
                msg += ' '*(78-i)+'|\n| ' + word + ' '
                i = 1 + len(word)+1
            else:
                msg += word + ' '
                i += len(word)+1
        msg += ' '*(78-i) + '|\n' + '+'+'-'*78+'+'+'\n'
        print(msg)
        Exception.__init__(self)

class MissionProblem(object):
    '''
    Mission Problem Object:

    This Mission Problem Object should contain all of the information required
    to analyze a single mission.

    Parameters
    ----------
    
    name : str
        A name for the mission
    
    evalFuncs : iteratble object containing strings
        The names of the functions the user wants evaluated for this mission 
        problem
    
    '''
    def __init__(self,name, **kwargs):
        """
        Initialize the mission problem
        """
        self.name=name
        
        self.profiles = []
        self.missionSegments = []
        self.funcNames = {}

        # Check for function list:
        self.evalFuncs = set()
        if 'evalFuncs' in kwargs:
            self.evalFuncs = set(kwargs['evalFuncs'])
            
        self.segCounter = 1

    def addProfile(self,profile):
        '''
        append a mission profile to the list. update the internal
        segment indices to correspond
        '''
        
        for seg in profile.segments:
            self.segCounter+=1
            self.missionSegments.extend([seg])
        # end
        
        self.profiles.append(profile)

        
        return
    
    def getNSeg(self):
        '''
        return the number of segments in the mission
        '''
        return self.segCounter-1

    def getSegments(self):
        '''
        return a list of the segments in the mission in order
        '''
        return self.missionSegments

class MissionProfile(object):
    '''
    Mission Profile Object:
    
    This Mission Profile Object contain an ordered set of segments that 
    make up a single subsection of a mission. Start and end points of each
    segment in the profile are required to be continuous.

    '''
    
    def __init__(self,name):
        '''
        Initialize the mission profile
        '''
        self.name = name

        self.segments= []
        
        self.firstSegSet=False

    def addSegments(self,segments):
        '''
        Take in a list of segments and append it to the the current list.
        Check for consistency while we are at it.
        '''
        self.segments.extend(segments)
        
        self._checkStateConsistancy()

    def _checkStateConsistancy(self):
        # loop over the segments.
        # if it is a fuel fraction segment, skip
        # otherwise check if its initial parameters match the final parameters
        # from the previous segment, if not raise an error
        # if they don't exist, copy.
        for i in range(len(self.segments)):
            seg = self.segments[i]
            if getattr(seg, 'fuelFraction') is not None:
                # Segment is a fuel fraction segment nothing needs to be done
                #print getattr(seg, 'phase')
                pass
            else:
                if not self.firstSegSet:
                    setattr(seg,'isFirstStateSeg',True)
                    self.firstSegSet=True
                # end
                if seg.isFirstStateSeg:
                    # this is the first segment. 
                    # Need to have at least the start alt and V or M
                    if (getattr(seg,'initAlt') is None):
                        raise Error('%s: Initial altitude must be\
                                     specified for the first non fuel fraction\
                                     segment in the profile'%(self.name))
                    # end

                    if (getattr(seg,'initMach') is None) and\
                            (getattr(seg,'initCAS') is None) and\
                              (getattr(seg,'initTAS') is None):
                        raise Error('%s: One of initCAS,initTAS or initMach needs to be\
                                     specified for the first non fuelfraction\
                                     segment in the profile'%(self.name))
                    # end
                    
                    # Synchronize
                    #seg._printSegStates()
                    seg._syncMachVAndAlt(endPoint='start')
                    # calculate final
                    #seg._printSegStates()
                    seg._propagateStateValues()
                    # synchronize the states at the end of the segment
                    #seg._printSegStates()
                    seg._syncMachVAndAlt(endPoint='end')
                    
                else:
                    prevSeg = self.segments[i-1]
                    refAlt = getattr(prevSeg,'finalAlt')
                    refCAS = getattr(prevSeg,'finalCAS')
                    refTAS = getattr(prevSeg,'finalTAS')
                    refMach = getattr(prevSeg,'finalMach')
                    TASi = getattr(seg,'initTAS')
                    CASi = getattr(seg,'initCAS')
                    Mi = getattr(seg,'initMach')
                    Alti = getattr(seg,'initAlt')
                    if not CASi is None:
                        if not CASi==refCAS:
                             raise Error('%s: Specified initCAS \
                                          inconsistent with\
                                          previous finalCAS: %f, %f \
                                          '%(seg.phase,CASi,refCAS))
                        # end
                    else:
                        setattr(seg,'initCAS',refCAS)
                    # end
                    if not TASi is None:
                        if not TASi==refTAS:
                             raise Error('%s: Specified initTAS \
                                          inconsistent with\
                                          previous finalTAS: %f, %f \
                                          '%(seg.phase,TASi,refTAS))
                        # end
                    else:
                        setattr(seg,'initTAS',refTAS)
                    # end
                    if not Alti is None:
                        if not Alti==refAlt:
                             raise Error('%s: Specified initAlt \
                                         inconsistent with\
                                         previous finalAlt'%(seg.phase))
                        # end
                    else:
                        setattr(seg,'initAlt',refAlt)
                    # end
                    if not Mi is None:
                        if not Mi==refMach:
                             raise Error('%s: Specified initMach \
                                          inconsistent with\
                                          previous finalMach'%(seg.phase))
                        # end
                    else:
                        setattr(seg,'initMach',refMach)
                    # end
                        
                    # syncronize the states at the start of the segment
                    #seg._printSegStates()
                    seg._syncMachVAndAlt(endPoint='start')

                    # calculate final
                    #seg._printSegStates()
                    seg._propagateStateValues()
                    #seg._printSegStates()

                    # synchronize the states at the end of the segment
                    seg._syncMachVAndAlt(endPoint='end')
                    #seg._printSegStates()
                # end
            # end
        # end
                    

class MissionSegment(object):
    '''
    Mission Segment Object:
    
    This is the basic building block of the mission solver.

    Parameters:
    -----------

    phase : str
        Segment type selector valid options include

    R : float
        The gas constant. By defalut we use air. R=287.05

    englishUnits : bool
        Flag to use all English units: pounds, feet, Rankine etc. 
    '''
    def __init__(self, phase , **kwargs):

        # have to have a phase type
        self.phase = phase

        # Check if we have english units:
        self.englishUnits = False
        if 'englishUnits' in kwargs:
            self.englishUnits = kwargs['englishUnits']
           
        # create an internal instance of the atmosphere to use
        self.atm = ICAOAtmosphere(englishUnits=self.englishUnits)

             # Check if 'R' is given....if not we assume air
        if 'R' in kwargs:
            self.R = kwargs['R']
        else:
            if self.englishUnits:
                self.R = 1716.493 
            else:
                self.R = 287.870

        # Check if 'gamma' is given....if not we assume air
        if 'gamma' in kwargs:
            self.gamma = kwargs['gamma']
        else:
            self.gamma = 1.4

        # These are the parameters that can be simply set directly in
        # the class. 
        
        paras =set(('initMach','initAlt','initCAS','initTAS',
                    'finalMach','finalAlt','finalCAS',
                    'finalTAS','fuelFraction','segTime',
                    'rangeFraction','engType'))
        
        # By default everything is None
        for para in paras:
            setattr(self, para, None)

        # Any matching key from kwargs that is in 'paras'
        for key in kwargs:
            if key in paras:
                setattr(self, key, kwargs[key])

        # identify the possible design variables based on what parameters
        # have been set 
        varFuncs =['initMach','initAlt','initTAS','initCAS',
                   'finalMach','finalAlt','finalCAS','finalTAS']

        self.possibleDVs = set()
        for var in varFuncs:
            if getattr(self, var) is not None:
                self.possibleDVs.add(var)
                
        # Storage of DVs
        self.DVs = {}
        self.DVNames = {}

        self.isFirstStateSeg=False
        
        return
        
    def _syncMachVAndAlt(self,endPoint='start'):
        # get speed of sound at initial point
        if endPoint.lower()=='start':
            CAS = getattr(self,'initCAS') 
            TAS = getattr(self,'initTAS') 
            M = getattr(self,'initMach')
            h = getattr(self,'initAlt')
            CASTag = 'initCAS'
            TASTag = 'initTAS'
            machTag = 'initMach'
            altTag = 'initAlt'
        elif endPoint.lower()=='end':
            TAS = getattr(self,'finalTAS') 
            CAS = getattr(self,'finalCAS') 
            M = getattr(self,'finalMach')
            h = getattr(self,'finalAlt')
            CASTag = 'finalCAS'
            TASTag = 'finalTAS'
            machTag = 'finalMach'
            altTag = 'finalAlt'
        else:
            # invalid endpoint
            raise Error('%s: _syncMachAndV, invalid endPoint:\
                         %s'%(self.phase,endPoint))
        # end
        if h is None:
            # initial altitude is missing calculate from M and V
            h = self._solveMachCASIntercept(CAS, M)
            setattr(self,altTag,h)
        # end
        a = self._getSoundSpeed(h)
        P,T,Rho = self._getPTRho(h)
       
        if not (CAS is None and TAS is None):
            if CAS is None:
                CAS = self._TAS2CAS(TAS,h)
                setattr(self,CASTag,CAS)
            elif TAS is None:
                TAS= self._CAS2TAS(CAS,h)
                setattr(self,TASTag,TAS)
            # end
            MCalc = TAS/a
            if not M is None:
                if not abs(MCalc-M)<1e-11:
                    raise Error('%s: _syncMachAndV, Specified V \
                                 inconsistent with specified M: \
                                 %f %f %s'%(self.phase, M, MCalc, 
                                            endPoint))
                # end
            else:
                setattr(self,machTag,MCalc)
            # end
        else:
            TAS = M*a
            CAS = self._TAS2CAS(TAS,h)
            setattr(self,TASTag,TAS)
            setattr(self,CASTag,CAS)
        # end

    def _propagateStateValues(self):
        '''
        Set the final V,M,h base on initial values and segType.
        '''
        if self.phase.lower() == 'acceleratedcruise' or \
               self.phase.lower() == 'deceleratedcruise' :
            setattr(self,'finalAlt',getattr(self,'initAlt'))
        elif self.phase.lower() == 'cvelclimb':
            # we require that Vi,hi and Mf are specified
            # calculate hf from Vi and Mf
            setattr(self,'finalCAS',getattr(self,'initCAS'))
            
            #solve for h given M and V
            CAS = getattr(self,'finalCAS')
            M = getattr(self,'finalMach')
            finalAlt = self._solveMachCASIntercept(CAS, M)
            TAS = self._CAS2TAS(CAS,finalAlt)
            setattr(self,'finalAlt',finalAlt)
            setattr(self,'finalTAS',TAS)
        elif self.phase.lower() == 'cmachclimb':
            # we require that Mi,hg and Vi are specified
            # calculate hi from Vi and Mf
            CAS = getattr(self,'initCAS')
            M = getattr(self,'initMach')
            setattr(self,'finalMach',M)
            initAlt = self._solveMachCASIntercept(CAS, M)
            setattr(self,'initAlt',initAlt)
            TAS = self._CAS2TAS(CAS,initAlt)
            setattr(self,'initTAS',TAS)
        elif self.phase.lower() == 'cruise' or \
                self.phase.lower() == 'loiter':
            # take everything from init and copy to final
            CAS = getattr(self,'initCAS')
            TAS = getattr(self,'initTAS')
            M = getattr(self,'initMach')
            Alt = getattr(self,'initAlt')
            setattr(self,'finalCAS',CAS)
            setattr(self,'finalTAS',TAS)
            setattr(self,'finalMach',M)
            setattr(self,'finalAlt',Alt)
        elif self.phase.lower() == 'cmachdescent':
            # use final CAS and init Mach (copied to final Mach) 
            # to calculate the intersection altitude of the M and
            # CAS values
            CAS = getattr(self,'finalCAS')
            M = getattr(self,'initMach')
            setattr(self,'finalMach',M)
            finalAlt = self._solveMachCASIntercept(CAS, M)
            setattr(self,'finalAlt',finalAlt)
            TAS = self._CAS2TAS(CAS,finalAlt)
            setattr(self,'finalTAS',TAS)
        elif self.phase.lower() == 'cveldescent':
            # copy CAS directly, then compute TAS and M from CAS
            # and h
            CAS = getattr(self,'initCAS')
            setattr(self,'finalCAS',CAS)
            finalAlt = getattr(self,'finalAlt')
            TAS = self._CAS2TAS(CAS,finalAlt)
            a = self._getSoundSpeed(finalAlt)
            M = TAS/a
            setattr(self,'finalTAS',TAS)
            setattr(self,'finalMach',M)
        # end

    def _getSoundSpeed(self,alt):
        '''
        compute the speed of sound at this altitude
        '''
        # evaluate the atmosphere model
        P,T = self.atm(alt)      
        a = numpy.sqrt(self.gamma*self.R*T)

        return copy.copy(a)

    def _getPTRho(self,alt):
        '''
        compute the pressure at this altitude
        '''
        # evaluate the atmosphere model
        P,T = self.atm(alt) 
        rho = P/(self.R*T)

        return P,T,rho
 
    def _printSegStates(self):
        '''
        Print the initial and final states for this segment
        '''
        print '------------'
        print 'Segment : %s'%(self.phase)
        print 'Init: CAS: %s, TAS: %s, M: %s, h: %s'%(self.initCAS, self.initTAS, self.initMach,
                                           self.initAlt)
        print 'Final: CAS: %s, TAS: %s, M: %s, h: %s'%(self.finalCAS, self.finalTAS, self.finalMach,
                                           self.finalAlt)
        print '------------'

    def _solveMachCASIntercept(self, CAS, mach, initAlt=3048.):
        # TAS: True Air speed
        # CAS: Calibrated air speed
        
        # Simple Newton's method to solve for the altitude at which
        # TAS=mach 

        alt = initAlt
        dAlt = 1e+1

        res = 1.0
        while abs(res) > 1e-12:
            a = self._getSoundSpeed(alt)
            TAS = self._CAS2TAS(CAS,alt)
            M = TAS/a
            res = M - mach
            #print 'At %.2fm, %.1fCAS = M%.3f' % (alt, CAS, M)
            a = self._getSoundSpeed(alt+dAlt)
            TAS = self._CAS2TAS(CAS,alt+dAlt)
            M2 = TAS/a
            res2 = M2 - mach
            df = (res2 - res) / dAlt
            if abs(res/df) <1000.:
                alt -=  res/df
            else:
                alt -= (1.0/2.0)* res/df
            # end

        return alt

    def _TAS2CAS(self,TAS,h):
        # get sea level properties
        a0 = self._getSoundSpeed(0)                   
        P0,T0,rho0 = self._getPTRho(0)

        # get the properties at the current altitude
        a = self._getSoundSpeed(h)
        P,T,rho = self._getPTRho(h)

        # compute the ratios at for the static atmospheric states
        PRatio = P/P0
        TRatio = T/T0
        RhoRatio = rho/rho0

        # Convert the TAS to EAS
        EAS = TAS * numpy.sqrt(RhoRatio)

        # Evaluate the current M based on TAS
        M = TAS/a

        # Evaluate the Calibrated air speed, CAS
        term1 = (1.0/8.0)*(1-PRatio)*M**2
        term2 = (3.0/640.0)*(1-10*PRatio+9*PRatio**2)*M**4
        ECTerm = 1+term1+term2
        CAS = EAS * ECTerm

        return CAS

    def _CAS2TAS(self,CAS,h):
        # TAS: True air speed

        a0 = self._getSoundSpeed(0)                   
        P0,T0,rho0 = self._getPTRho(0)

        a = self._getSoundSpeed(h)
        P,T,rho = self._getPTRho(h)

        PRatio = P/P0
        TRatio = T/T0
        RhoRatio = rho/rho0

        # Source: http://williams.best.vwh.net/avform.htm#Intro
        # Differential pressure: Units of CAS and a0 must be consistent
        DP = P0 * ((1 + 0.2*(CAS/a0)**2)**(7./2.) - 1)   # impact pressure                                                            
        
        M = numpy.sqrt(5 * ((DP/P + 1)**(2./7.) - 1))

        if M > 1:
            raise Error('_CAS2TAS: The current mission class is\
                         limited to subsonic missions: %f %f'%(M,CAS))
            # M_diff = 1.0
            # while M_diff > 1e-4:
            #     # computing Mach number in a supersonic compressible flow by using the
            #     # Rayleigh Supersonic Pitot equation using parameters for air
            #     M_new = 0.88128485 * numpy.sqrt((DP/P + 1) * (1 - 1/(7*M**2))**2.5)
            #     M_diff = abs(M_new - M)
            #     M = M_new

        TAS = M * a

        return TAS

    def setMissionData(self, module, segTypeDict, engTypeDict, idx, nIntervals,segIdx):
        '''
        set the data for the current segment in the fortran module
        '''
        h1 = getattr(self,'initAlt')
        if h1 == None:
            h1 = 0.0
        h2 = getattr(self,'finalAlt')
        if h2 == None:
            h2 = 0.0
        M1 = getattr(self,'initMach')
        if M1 == None:
            M1 = 0.0
        M2 = getattr(self,'finalMach')
        if M2 == None:
            M2 = 0.0
        V1 = getattr(self,'initCAS')
        if V1 == None:
            V1 = 0.0
        V2 = getattr(self,'finalCAS')
        if V2 == None:
            V2 = 0.0
        deltaTime = getattr(self,'segTime')
        if deltaTime == None:
            deltaTime = 0.0
        # end
        fuelFraction = getattr(self,'fuelFraction')
        if fuelFraction == None:
            fuelFraction = 0.0
        # end
            
        rangeFraction = getattr(self,'rangeFraction')
        if rangeFraction == None:
            rangeFraction = 1.0
        # end

        segTypeID = segTypeDict[getattr(self,'phase')]

        # Get the engine type and ensure the engine type is defined in engTypeDict
        if self.engType not in engTypeDict and self.engType != None:
            raise Error('engType %s defined in segment %s not defined in engTypeDict'%
                        (self.engType, self.phase))
        if self.engType == None:
            self.engType = 'None'
        engTypeID = engTypeDict[getattr(self,'engType')]
       
<<<<<<< HEAD
        print 'mission segment input',idx,segIdx, h1, h2, M1, M2, V1, V2,deltaTime,fuelFraction,segTypeID,nIntervals
=======
        #print 'mission segment input',idx,segIdx, h1, h2, M1, M2, V1, V2,deltaTime,fuelFraction,segType,nIntervals
>>>>>>> 136798cb
        module.setmissionsegmentdata(idx,segIdx, h1, h2, M1, M2, V1, V2,
                                     deltaTime,fuelFraction,rangeFraction,
                                     segTypeID,engTypeID,nIntervals)


    def addDV(self, key, value=None, lower=None, upper=None, scale=1.0,
              name=None, offset=0.0):
        """
        Add one of the class attributes as a mission design
        variable. Typical variables are mach or velocity and altitude
        An error will be given if the requested DV is not allowed to
        be added .
      

        Parameters
        ----------
        key : str
            Name of variable to add. See above for possible ones

        value : float. Default is None
            Initial value for variable. If not given, current value
            of the attribute will be used.

        lower : float. Default is None
            Optimization lower bound. Default is unbonded.

        upper : float. Default is None
            Optimization upper bound. Default is unbounded.

        scale : float. Default is 1.0
            Set scaling parameter for the optimization to use.

        name : str. Default is None
            Overwrite the name of this variable. This is typically
            only used when the user wishes to have multiple
            aeroProblems to explictly use the same design variable.

        offset : float. Default is 0.0

            Specify a specific (constant!) offset of the value used,
            as compared to the actual design variable. This is most
            often used when a single aerodynamic variable is used to
            change multiple aeroProblems. For example. if you have
            three aeroProblems for a multiPoint analysis, and you want
            mach numbers of 0.84, 0.85 and 0.86, but want want only to
            change the center one, and have the other two slave, we
            would do this::

              >>> ap1.addDV('mach',...,name='centerMach', offet=-0.01)
              >>> ap2.addDV('mach',...,name='centerMach', offet= 0.00)
              >>> ap3.addDV('mach',...,name='centerMach', offet=+0.01)

            The result is a single design variable driving three
            different mach numbers. 
            
        Examples
        --------
        >>> # Add initMach variable with typical bounds
        >>> seg.addDV('initMach', value=0.75, lower=0.0, upper=1.0, scale=1.0)
        """

        # First check if we are allowed to add the DV:
        if key not in self.possibleDVs:
            raise Error('The DV \'%s\' could not be added. Potential DVs MUST\
            be specified when the missionSegment class is created. \
            For example, if you want initMach as a design variable \
            (...,alpha=value, ...) must\
            be given. The list of possible DVs are: %s.'% (
                            key, repr(self.possibleDVs)))

        if name is None:
            dvName = key + '_%s'% self.phase
        else:
            dvName = name

        if value is None:
            value = getattr(self, key)
         
        self.DVs[dvName] = segmentDV(key, value, lower, upper, scale, offset)
        self.DVNames[key] = dvName

class segmentDV(object):
    """
    A container storing information regarding an 'aerodynamic' variable.
    """
    
    def __init__(self, key, value, lower, upper, scale, offset):
        self.key = key
        self.value = value
        self.lower = lower
        self.upper = upper
        self.scale = scale
        self.offset = offset
<|MERGE_RESOLUTION|>--- conflicted
+++ resolved
@@ -617,11 +617,7 @@
             self.engType = 'None'
         engTypeID = engTypeDict[getattr(self,'engType')]
        
-<<<<<<< HEAD
-        print 'mission segment input',idx,segIdx, h1, h2, M1, M2, V1, V2,deltaTime,fuelFraction,segTypeID,nIntervals
-=======
         #print 'mission segment input',idx,segIdx, h1, h2, M1, M2, V1, V2,deltaTime,fuelFraction,segType,nIntervals
->>>>>>> 136798cb
         module.setmissionsegmentdata(idx,segIdx, h1, h2, M1, M2, V1, V2,
                                      deltaTime,fuelFraction,rangeFraction,
                                      segTypeID,engTypeID,nIntervals)
