--- conflicted
+++ resolved
@@ -7,20 +7,14 @@
 import numpy
 import os
 import pprint
-<<<<<<< HEAD
 import json
 from collections import deque
-=======
->>>>>>> 7e6ff92a
 
 class BaseRegTest(object):
 
-    def __init__(self, ref , train=False, comm=None, check_arch=False):
-        # self.ref_file = ref_file
-
-        self.setRef(ref)
+    def __init__(self, ref_file, train=False, comm=None, check_arch=False):
+        self.ref_file = ref_file
         self.train = train
-<<<<<<< HEAD
         if self.train:
             ref = None
         else:
@@ -29,12 +23,6 @@
             assert(os.path.isfile(self.ref_file))
             ref = self.readJSONRef(ref_file)
         self.setRef(ref)        
-=======
-        # if not self.train:
-        #     # We need to check here that the reference file exists, otherwise
-        #     # it will hang when it tries to open it on the root proc.
-        #     assert(os.path.isfile(self.ref_file))
->>>>>>> 7e6ff92a
 
         if comm is not None:
             self.comm = comm
@@ -72,14 +60,10 @@
         pass
 
     def setRef(self, ref):
-<<<<<<< HEAD
         if self.train:
             self.db = {}
         else:
             self.db = ref
-=======
-        self.db = ref
->>>>>>> 7e6ff92a
 
     def getRef(self):
         return self.db
@@ -164,11 +148,7 @@
     # *****************
     def _add_value(self, value, name, rel_tol, abs_tol, db=None, err_name=None):
         # We only check floats and integers
-<<<<<<< HEAD
         if db is None:
-=======
-        if db == None:
->>>>>>> 7e6ff92a
             db = self.db
 
         if err_name == None:
@@ -190,16 +170,6 @@
         numpy.testing.assert_allclose(actual, reference, rtol=rel_tol, atol=abs_tol, err_msg=msg)
         
 
-<<<<<<< HEAD
-    def _add_values(self, values, *args, **kwargs):
-        '''Add values in special value format'''
-        values = numpy.atleast_1d(values)
-        values = values.flatten()
-        for val in values:
-            self._add_value(val, *args, **kwargs)
-
-    def _add_dict(self, d, dict_name, rel_tol, abs_tol):
-=======
     def _add_values(self, values, name, rel_tol, abs_tol, db=None, err_name=None):
         '''Add values in special value format'''
         # values = numpy.atleast_1d(values)
@@ -220,28 +190,61 @@
 
 
     def _add_dict(self, d, dict_name, rel_tol, abs_tol, db=None, err_name=None):
->>>>>>> 7e6ff92a
         """Add all values in a dictionary in sorted key order"""
         
         if self.train:
             self.db[dict_name] = {}
 
-<<<<<<< HEAD
+        if db == None:
+            db = self.db
+
+
+
         for key in sorted(d.keys()):
-            
+            print(dict_name, key)
             # if msg is None:
             #     key_msg = key
-            key_msg = dict_name+': '+key
-
+            if err_name:
+                key_msg = err_name+ ':' + dict_name+': '+key
+            else:
+                key_msg = dict_name+': '+key
 
             # if isinstance(d[key],dict):
             #     self._add_dict(d[key], dict_name, rel_tol, abs_tol)
-            
             if type(d[key]) == bool:
-                self._add_value(int(d[key]), key, rel_tol, abs_tol, db=self.db[dict_name], err_name=key_msg)
-            
+                self._add_value(int(d[key]), key, rel_tol, abs_tol, db=db[dict_name], err_name=key_msg)
+            if isinstance(d[key], dict):
+                # do some good ol' fashion recursion 
+                self._add_dict(d[key], key, rel_tol, abs_tol, db=db[dict_name], err_name=dict_name)
             else:
                 self._add_values(d[key], key, rel_tol, abs_tol, db=self.db[dict_name], err_name=key_msg)
+
+    # *****************
+    # Static helper method
+    # *****************
+
+    @staticmethod
+    def setLocalPaths(baseDir, sys_path):
+        """added the necessary paths to the version of the files within the same 
+        repo"""
+        repoDir = baseDir.split('/tests/')[0]
+        sys_path.append(repoDir)
+
+        testDir = baseDir.split('/reg_tests/')[0]
+        regTestDir = testDir + '/reg_tests'
+        sys_path.append(regTestDir)
+
+    @staticmethod
+    def getLocalDirPaths(baseDir):
+        """Returns the paths to the reference files and input and outputs based on the 
+        directory of the file (baseDir)"""
+        refDir = baseDir.replace('reg_tests','reg_tests/refs')
+
+        testDir = baseDir.split('/reg_tests')[0]
+        inputDir = os.path.join(testDir,'input_files')
+        outputDir = os.path.join(testDir,'output_files')
+
+        return refDir, inputDir, outputDir
 
     # =============================================================================
     #                         reference files I/O
@@ -387,57 +390,4 @@
                 # When deque reaches 2 lines, will automatically evict oldest
                 line_history.append(line)
 
-    writeRefToJson(output_file, ref)
-=======
-        if db == None:
-            db = self.db
-
-
-
-        for key in sorted(d.keys()):
-            print(dict_name, key)
-            # if msg is None:
-            #     key_msg = key
-            if err_name:
-                key_msg = err_name+ ':' + dict_name+': '+key
-            else:
-                key_msg = dict_name+': '+key
-
-            # if isinstance(d[key],dict):
-            #     self._add_dict(d[key], dict_name, rel_tol, abs_tol)
-            if type(d[key]) == bool:
-                self._add_value(int(d[key]), key, rel_tol, abs_tol, db=db[dict_name], err_name=key_msg)
-            if isinstance(d[key], dict):
-                # do some good ol' fashion recursion 
-                self._add_dict(d[key], key, rel_tol, abs_tol, db=db[dict_name], err_name=dict_name)
-            else:
-                self._add_values(d[key], key, rel_tol, abs_tol, db=db[dict_name], err_name=key_msg)
-
-
-    # *****************
-    # Static helper method
-    # *****************
-
-    @staticmethod
-    def setLocalPaths(baseDir, sys_path):
-        """added the necessary paths to the version of the files within the same 
-        repo"""
-        repoDir = baseDir.split('/tests/')[0]
-        sys_path.append(repoDir)
-
-        testDir = baseDir.split('/reg_tests/')[0]
-        regTestDir = testDir + '/reg_tests'
-        sys_path.append(regTestDir)
-
-    @staticmethod
-    def getLocalDirPaths(baseDir):
-        """Returns the paths to the reference files and input and outputs based on the 
-        directory of the file (baseDir)"""
-        refDir = baseDir.replace('reg_tests','reg_tests/refs')
-
-        testDir = baseDir.split('/reg_tests')[0]
-        inputDir = os.path.join(testDir,'input_files')
-        outputDir = os.path.join(testDir,'output_files')
-
-        return refDir, inputDir, outputDir
->>>>>>> 7e6ff92a
+    writeRefToJson(output_file, ref)