--- conflicted
+++ resolved
@@ -49,10 +49,7 @@
             options=options,
             immutableOptions=immutableOptions,
             deprecatedOptions=deprecatedOptions,
-<<<<<<< HEAD
-=======
             comm=comm,
->>>>>>> 4727e708
             informs=informs,
         )
         self.families = CaseInsensitiveDict()
