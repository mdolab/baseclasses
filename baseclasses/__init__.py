<<<<<<< HEAD
__version__ = "1.5.2"

from .pyAero_problem import AeroProblem
from .pyTransi_problem import TransiProblem
from .pyStruct_problem import StructProblem
from .pyAeroStruct_problem import AeroStructProblem

from .pyAero_solver import AeroSolver
from .BaseSolver import BaseSolver

from .pyMission_problem import MissionProblem
from .pyMission_problem import MissionProfile
from .pyMission_problem import MissionSegment

from .pyWeight_problem import WeightProblem
from .pyWeight_problem import FuelCase

from .FluidProperties import FluidProperties
from .ICAOAtmosphere import ICAOAtmosphere
from .pyEngine_problem import EngineProblem

from .pyFieldPerformance_problem import FieldPerformanceProblem

from .pyLG_problem import LGProblem

from .py3Util import getPy3SafeString
from .BaseRegTest import BaseRegTest

from .SolverHist import SolverHist
=======
__version__ = "1.6.2"

from .problems import (
    AeroProblem,
    TransiProblem,
    StructProblem,
    AeroStructProblem,
    MissionProblem,
    MissionProfile,
    MissionSegment,
    WeightProblem,
    FuelCase,
    FluidProperties,
    ICAOAtmosphere,
    EngineProblem,
    FieldPerformanceProblem,
    LGProblem,
)

from .solvers import BaseSolver, AeroSolver

from .utils import getPy3SafeString

from .testing import BaseRegTest, getTol
>>>>>>> 31470b83
<|MERGE_RESOLUTION|>--- conflicted
+++ resolved
@@ -1,34 +1,3 @@
-<<<<<<< HEAD
-__version__ = "1.5.2"
-
-from .pyAero_problem import AeroProblem
-from .pyTransi_problem import TransiProblem
-from .pyStruct_problem import StructProblem
-from .pyAeroStruct_problem import AeroStructProblem
-
-from .pyAero_solver import AeroSolver
-from .BaseSolver import BaseSolver
-
-from .pyMission_problem import MissionProblem
-from .pyMission_problem import MissionProfile
-from .pyMission_problem import MissionSegment
-
-from .pyWeight_problem import WeightProblem
-from .pyWeight_problem import FuelCase
-
-from .FluidProperties import FluidProperties
-from .ICAOAtmosphere import ICAOAtmosphere
-from .pyEngine_problem import EngineProblem
-
-from .pyFieldPerformance_problem import FieldPerformanceProblem
-
-from .pyLG_problem import LGProblem
-
-from .py3Util import getPy3SafeString
-from .BaseRegTest import BaseRegTest
-
-from .SolverHist import SolverHist
-=======
 __version__ = "1.6.2"
 
 from .problems import (
@@ -52,5 +21,4 @@
 
 from .utils import getPy3SafeString
 
-from .testing import BaseRegTest, getTol
->>>>>>> 31470b83
+from .testing import BaseRegTest, getTol